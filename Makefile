#
# Copyright (c) 2009 Mark Heily <mark@heily.com>
#
# Permission to use, copy, modify, and distribute this software for any
# purpose with or without fee is hereby granted, provided that the above
# copyright notice and this permission notice appear in all copies.
# 
# THE SOFTWARE IS PROVIDED "AS IS" AND THE AUTHOR DISCLAIMS ALL WARRANTIES
# WITH REGARD TO THIS SOFTWARE INCLUDING ALL IMPLIED WARRANTIES OF
# MERCHANTABILITY AND FITNESS. IN NO EVENT SHALL THE AUTHOR BE LIABLE FOR
# ANY SPECIAL, DIRECT, INDIRECT, OR CONSEQUENTIAL DAMAGES OR ANY DAMAGES
# WHATSOEVER RESULTING FROM LOSS OF USE, DATA OR PROFITS, WHETHER IN AN
# ACTION OF CONTRACT, NEGLIGENCE OR OTHER TORTIOUS ACTION, ARISING OUT OF
# OR IN CONNECTION WITH THE USE OR PERFORMANCE OF THIS SOFTWARE.
#

REPOSITORY=svn+ssh://mark.heily.com/$$HOME/svn/$(PROGRAM)
DIST=heily.com:$$HOME/public_html/$(PROGRAM)/dist
DISTFILE=$(PROGRAM)-$(VERSION).tar.gz

include config.mk

<<<<<<< HEAD
.PHONY :: install uninstall check dist dist-upload publish-www clean merge distclean fresh-build rpm edit
=======
.PHONY :: install uninstall check dist dist-upload publish-www clean merge distclean fresh-build rpm edit cscope
>>>>>>> 1c2b95e0

all: $(PROGRAM).so $(PROGRAM).a

%.o: %.c $(DEPS)
	$(CC) -c -o $@ $(CFLAGS) $<

$(PROGRAM).a: $(OBJS)
	$(AR) rcs $(PROGRAM).a $(OBJS)
<<<<<<< HEAD

$(PROGRAM).so: $(OBJS)
	$(LD) $(LDFLAGS) -o $(PROGRAM).so $(OBJS) $(LDADD)

=======

$(PROGRAM).so: $(OBJS)
	$(LD) $(LDFLAGS) -o $(PROGRAM).so $(OBJS) $(LDADD)
>>>>>>> 1c2b95e0

install: $(PROGRAM).so
	$(INSTALL) -d -m 755 $(INCLUDEDIR)/kqueue/sys
	$(INSTALL) -m 644 include/sys/event.h $(INCLUDEDIR)/kqueue/sys/event.h
	$(INSTALL) -d -m 755 $(LIBDIR) 
	$(INSTALL) -m 644 $(PROGRAM).so $(LIBDIR)
	$(INSTALL) -m 644 $(PROGRAM).la $(LIBDIR)
	$(INSTALL) -m 644 $(PROGRAM).a $(LIBDIR)
	$(INSTALL) -d -m 755 $(LIBDIR)/pkgconfig
	$(INSTALL) -m 644 libkqueue.pc $(LIBDIR)/pkgconfig
	$(INSTALL) -d -m 755 $(MANDIR)/man2
	$(INSTALL) -m 644 kqueue.2 $(MANDIR)/man2/kqueue.2
	$(INSTALL) -m 644 kqueue.2 $(MANDIR)/man2/kevent.2

uninstall:
	rm -f $(INCLUDEDIR)/kqueue/sys/event.h
	rm -f $(LIBDIR)/libkqueue.so 
	rm -f $(LIBDIR)/pkgconfig/libkqueue.pc 
	rm -f $(MANDIR)/man2/kqueue.2 
	rm -f $(MANDIR)/man2/kevent.2 
	rmdir $(INCLUDEDIR)/kqueue/sys $(INCLUDEDIR)/kqueue

check: $(PROGRAM).a
	cd test && ./configure && make check

$(DISTFILE): $(OBJS)
	cd test && make distclean || true
	mkdir $(PROGRAM)-$(VERSION)
	cp  Makefile ChangeLog configure config.inc      \
        $(MANS) $(EXTRA_DIST)   \
        $(PROGRAM)-$(VERSION)
	cp -R $(SUBDIRS) $(PROGRAM)-$(VERSION)
	rm -rf `find $(PROGRAM)-$(VERSION) -type d -name .svn -o -name .libs`
	cd $(PROGRAM)-$(VERSION) && rm $(OBJS)
	tar zcf $(PROGRAM)-$(VERSION).tar.gz $(PROGRAM)-$(VERSION)
	rm -rf $(PROGRAM)-$(VERSION)

dist:
	rm -f $(DISTFILE)
	make $(DISTFILE)

dist-upload: dist
	scp $(PROGRAM)-$(VERSION).tar.gz $(DIST)

publish-www:
	rm ~/public_html/libkqueue/*.html ; cp -R www/*.html ~/public_html/libkqueue/

clean:
	rm -f tags *.a $(OBJS) *.so 
	cd test && make clean || true

fresh-build:
	rm -rf /tmp/$(PROGRAM)-testbuild 
	svn co svn://mark.heily.com/libkqueue/trunk /tmp/$(PROGRAM)-testbuild 
	cd /tmp/$(PROGRAM)-testbuild && ./configure && make check
	rm -rf /tmp/$(PROGRAM)-testbuild 

merge:
	svn diff $(REPOSITORY)/branches/stable $(REPOSITORY)/trunk | gvim -
	@printf "Merge changes from the trunk to the stable branch [y/N]? "
	@read x && test "$$x" = "y"
	echo "ok"

<<<<<<< HEAD
edit:
	$(EDITOR) `find src/common -name '*.c' -o -name '*.h'` \
              `find src/$(TARGET) -name '*.c'`
    
=======
tags: $(SOURCES) $(HEADERS)
	ctags $(SOURCES) $(HEADERS)

edit: tags
	$(EDITOR) $(SOURCES) $(HEADERS)
    
cscope: tags
	cscope $(SOURCES) $(HEADERS)

>>>>>>> 1c2b95e0
distclean: clean
	rm -f *.tar.gz config.mk config.h $(PROGRAM).pc $(PROGRAM).la rpm.spec

rpm: clean $(DISTFILE)
	rm -rf rpm *.rpm *.deb
	mkdir -p rpm/BUILD rpm/RPMS rpm/SOURCES rpm/SPECS rpm/SRPMS
	mkdir -p rpm/RPMS/i386 rpm/RPMS/x86_64
	cp $(DISTFILE) rpm/SOURCES 
	rpmbuild -bb rpm.spec
	mv ./rpm/RPMS/* .
	rm -rf rpm
	rmdir i386 x86_64    # WORKAROUND: These aren't supposed to exist
	fakeroot alien --scripts *.rpm

debug-install:
	./configure --prefix=/usr --debug=yes
	make clean && make && sudo make install

diff:
	if [ "`pwd | grep /trunk`" != "" ] ; then \
	   (cd .. ; $(DIFF) branches/stable trunk | less) ; \
    fi
	if [ "`pwd | grep /branches/stable`" != "" ] ; then \
	   (cd ../.. ; $(DIFF) branches/stable trunk | less) ; \
    fi<|MERGE_RESOLUTION|>--- conflicted
+++ resolved
@@ -20,11 +20,7 @@
 
 include config.mk
 
-<<<<<<< HEAD
-.PHONY :: install uninstall check dist dist-upload publish-www clean merge distclean fresh-build rpm edit
-=======
 .PHONY :: install uninstall check dist dist-upload publish-www clean merge distclean fresh-build rpm edit cscope
->>>>>>> 1c2b95e0
 
 all: $(PROGRAM).so $(PROGRAM).a
 
@@ -33,16 +29,9 @@
 
 $(PROGRAM).a: $(OBJS)
 	$(AR) rcs $(PROGRAM).a $(OBJS)
-<<<<<<< HEAD
 
 $(PROGRAM).so: $(OBJS)
 	$(LD) $(LDFLAGS) -o $(PROGRAM).so $(OBJS) $(LDADD)
-
-=======
-
-$(PROGRAM).so: $(OBJS)
-	$(LD) $(LDFLAGS) -o $(PROGRAM).so $(OBJS) $(LDADD)
->>>>>>> 1c2b95e0
 
 install: $(PROGRAM).so
 	$(INSTALL) -d -m 755 $(INCLUDEDIR)/kqueue/sys
@@ -106,12 +95,6 @@
 	@read x && test "$$x" = "y"
 	echo "ok"
 
-<<<<<<< HEAD
-edit:
-	$(EDITOR) `find src/common -name '*.c' -o -name '*.h'` \
-              `find src/$(TARGET) -name '*.c'`
-    
-=======
 tags: $(SOURCES) $(HEADERS)
 	ctags $(SOURCES) $(HEADERS)
 
@@ -121,7 +104,6 @@
 cscope: tags
 	cscope $(SOURCES) $(HEADERS)
 
->>>>>>> 1c2b95e0
 distclean: clean
 	rm -f *.tar.gz config.mk config.h $(PROGRAM).pc $(PROGRAM).la rpm.spec
 
