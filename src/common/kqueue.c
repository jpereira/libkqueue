/*
 * Copyright (c) 2009 Mark Heily <mark@heily.com>
 *
 * Permission to use, copy, modify, and distribute this software for any
 * purpose with or without fee is hereby granted, provided that the above
 * copyright notice and this permission notice appear in all copies.
 *
 * THE SOFTWARE IS PROVIDED "AS IS" AND THE AUTHOR DISCLAIMS ALL WARRANTIES
 * WITH REGARD TO THIS SOFTWARE INCLUDING ALL IMPLIED WARRANTIES OF
 * MERCHANTABILITY AND FITNESS. IN NO EVENT SHALL THE AUTHOR BE LIABLE FOR
 * ANY SPECIAL, DIRECT, INDIRECT, OR CONSEQUENTIAL DAMAGES OR ANY DAMAGES
 * WHATSOEVER RESULTING FROM LOSS OF USE, DATA OR PROFITS, WHETHER IN AN
 * ACTION OF CONTRACT, NEGLIGENCE OR OTHER TORTIOUS ACTION, ARISING OUT OF
 * OR IN CONNECTION WITH THE USE OR PERFORMANCE OF THIS SOFTWARE.
 */

#include <errno.h>
#include <fcntl.h>
#include <poll.h>
#include <pthread.h>
#include <signal.h>
#include <stdlib.h>
#include <stdio.h>
#include <sys/queue.h>
#include <sys/socket.h>
#include <sys/types.h>
#include <string.h>
#include <unistd.h>

#include "sys/event.h"
#include "private.h"

static RB_HEAD(kqt, kqueue) kqtree       = RB_INITIALIZER(&kqtree);
static pthread_rwlock_t     kqtree_mtx   = PTHREAD_RWLOCK_INITIALIZER;

<<<<<<< HEAD
static RB_HEAD(kqt, kqueue) kqtree       = RB_INITIALIZER(&kqtree);
static pthread_rwlock_t     kqtree_mtx   = PTHREAD_RWLOCK_INITIALIZER;

static int
kqueue_cmp(struct kqueue *a, struct kqueue *b)
{
    return memcmp(&a->kq_sockfd[1], &b->kq_sockfd[1], sizeof(int)); 
}

RB_GENERATE(kqt, kqueue, entries, kqueue_cmp);

struct kqueue *
kqueue_lookup(int kq)
{
    struct kqueue query;
    struct kqueue *ent = NULL;

    query.kq_sockfd[1] = kq;
    pthread_rwlock_rdlock(&kqtree_mtx);
    ent = RB_FIND(kqt, &kqtree, &query);
    pthread_rwlock_unlock(&kqtree_mtx);

    return (ent);
}

/* Must hold the kqtree_mtx when calling this */
void
kqueue_free(struct kqueue *kq)
{
    dbg_printf("fd=%d", kq->kq_sockfd[1]);
=======
static int
kqueue_cmp(struct kqueue *a, struct kqueue *b)
{
    return memcmp(&a->kq_sockfd[1], &b->kq_sockfd[1], sizeof(int)); 
}

RB_GENERATE(kqt, kqueue, entries, kqueue_cmp);

/* Must hold the kqtree_mtx when calling this */
static void
kqueue_free(struct kqueue *kq)
{
>>>>>>> 1c2b95e0
    RB_REMOVE(kqt, &kqtree, kq);
    filter_unregister_all(kq);
    free(kq);
}

static int
kqueue_gc(void)
{
    int rv;
    struct kqueue *n1, *n2;

    /* Free any kqueue descriptor that is no longer needed */
    /* Sadly O(N), however needed in the case that a descriptor is
       closed and kevent(2) will never again be called on it. */
    for (n1 = RB_MIN(kqt, &kqtree); n1 != NULL; n1 = n2) {
        n2 = RB_NEXT(kqt, &kqtree, n1);

        if (n1->kq_ref == 0) {
            kqueue_free(n1);
        } else {
            rv = kqueue_validate(n1);
            if (rv == 0) 
                kqueue_free(n1);
            else if (rv < 0) 
                return (-1);
        }
    }

    return (0);
}


int
kqueue_validate(struct kqueue *kq)
{
    int rv;
    char buf[1];
    struct pollfd pfd;

    pfd.fd = kq->kq_sockfd[0];
    pfd.events = POLLIN | POLLHUP;
    pfd.revents = 0;

    rv = poll(&pfd, 1, 0);
    if (rv == 0)
        return (1);
    if (rv < 0) {
        dbg_perror("poll(2)");
        return (-1);
    }
    if (rv > 0) {
        /* NOTE: If the caller accidentally writes to the kqfd, it will
                 be considered invalid. */
        rv = recv(kq->kq_sockfd[0], buf, sizeof(buf), MSG_PEEK | MSG_DONTWAIT);
        if (rv == 0) 
            return (0);
        else
            return (-1);
    }

    return (0);
}

void
kqueue_put(struct kqueue *kq)
{
    atomic_dec(&kq->kq_ref);
}

struct kqueue *
kqueue_get(int kq)
{
    struct kqueue query;
    struct kqueue *ent = NULL;

    query.kq_sockfd[1] = kq;
    pthread_rwlock_rdlock(&kqtree_mtx);
    ent = RB_FIND(kqt, &kqtree, &query);
    pthread_rwlock_unlock(&kqtree_mtx);

    /* Check for invalid kqueue objects still in the tree */
    if (ent != NULL && (ent->kq_sockfd[0] < 0 || ent->kq_ref == 0))
        ent = NULL;
    else
        atomic_inc(&ent->kq_ref);

    return (ent);
}

int __attribute__((visibility("default")))
kqueue(void)
{
    struct kqueue *kq;
    int tmp;

    kq = calloc(1, sizeof(*kq));
    if (kq == NULL)
        return (-1);
    kq->kq_ref = 1;
    pthread_mutex_init(&kq->kq_mtx, NULL);

    if (socketpair(AF_UNIX, SOCK_STREAM, 0, kq->kq_sockfd) < 0) 
        goto errout_unlocked;

    pthread_rwlock_wrlock(&kqtree_mtx);
<<<<<<< HEAD
    if (!kqueue_initialized && kqueue_init() < 0) 
=======
    if (kqueue_gc < 0)
>>>>>>> 1c2b95e0
        goto errout;
    /* TODO: move outside of the lock if it is safe */
    if (filter_register_all(kq) < 0)
        goto errout;
<<<<<<< HEAD
    if (kqueue_create_hook(kq) < 0)
        goto errout;
    if (kqueue_gc() < 0)
        goto errout;
=======
>>>>>>> 1c2b95e0
    RB_INSERT(kqt, &kqtree, kq);
    pthread_rwlock_unlock(&kqtree_mtx);

    dbg_printf("created kqueue, fd=%d", kq->kq_sockfd[1]);
    return (kq->kq_sockfd[1]);

errout:
    pthread_rwlock_unlock(&kqtree_mtx);

errout_unlocked:
    if (kq->kq_sockfd[0] != kq->kq_sockfd[1]) {
        tmp = errno;
        (void)close(kq->kq_sockfd[0]);
        (void)close(kq->kq_sockfd[1]);
        errno = tmp;
    }
    free(kq);
    return (-1);
}<|MERGE_RESOLUTION|>--- conflicted
+++ resolved
@@ -33,38 +33,6 @@
 static RB_HEAD(kqt, kqueue) kqtree       = RB_INITIALIZER(&kqtree);
 static pthread_rwlock_t     kqtree_mtx   = PTHREAD_RWLOCK_INITIALIZER;
 
-<<<<<<< HEAD
-static RB_HEAD(kqt, kqueue) kqtree       = RB_INITIALIZER(&kqtree);
-static pthread_rwlock_t     kqtree_mtx   = PTHREAD_RWLOCK_INITIALIZER;
-
-static int
-kqueue_cmp(struct kqueue *a, struct kqueue *b)
-{
-    return memcmp(&a->kq_sockfd[1], &b->kq_sockfd[1], sizeof(int)); 
-}
-
-RB_GENERATE(kqt, kqueue, entries, kqueue_cmp);
-
-struct kqueue *
-kqueue_lookup(int kq)
-{
-    struct kqueue query;
-    struct kqueue *ent = NULL;
-
-    query.kq_sockfd[1] = kq;
-    pthread_rwlock_rdlock(&kqtree_mtx);
-    ent = RB_FIND(kqt, &kqtree, &query);
-    pthread_rwlock_unlock(&kqtree_mtx);
-
-    return (ent);
-}
-
-/* Must hold the kqtree_mtx when calling this */
-void
-kqueue_free(struct kqueue *kq)
-{
-    dbg_printf("fd=%d", kq->kq_sockfd[1]);
-=======
 static int
 kqueue_cmp(struct kqueue *a, struct kqueue *b)
 {
@@ -77,7 +45,6 @@
 static void
 kqueue_free(struct kqueue *kq)
 {
->>>>>>> 1c2b95e0
     RB_REMOVE(kqt, &kqtree, kq);
     filter_unregister_all(kq);
     free(kq);
@@ -183,22 +150,11 @@
         goto errout_unlocked;
 
     pthread_rwlock_wrlock(&kqtree_mtx);
-<<<<<<< HEAD
-    if (!kqueue_initialized && kqueue_init() < 0) 
-=======
     if (kqueue_gc < 0)
->>>>>>> 1c2b95e0
         goto errout;
     /* TODO: move outside of the lock if it is safe */
     if (filter_register_all(kq) < 0)
         goto errout;
-<<<<<<< HEAD
-    if (kqueue_create_hook(kq) < 0)
-        goto errout;
-    if (kqueue_gc() < 0)
-        goto errout;
-=======
->>>>>>> 1c2b95e0
     RB_INSERT(kqt, &kqtree, kq);
     pthread_rwlock_unlock(&kqtree_mtx);
 
