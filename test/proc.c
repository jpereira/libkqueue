/*
 * Copyright (c) 2009 Mark Heily <mark@heily.com>
 *
 * Permission to use, copy, modify, and distribute this software for any
 * purpose with or without fee is hereby granted, provided that the above
 * copyright notice and this permission notice appear in all copies.
 *
 * THE SOFTWARE IS PROVIDED "AS IS" AND THE AUTHOR DISCLAIMS ALL WARRANTIES
 * WITH REGARD TO THIS SOFTWARE INCLUDING ALL IMPLIED WARRANTIES OF
 * MERCHANTABILITY AND FITNESS. IN NO EVENT SHALL THE AUTHOR BE LIABLE FOR
 * ANY SPECIAL, DIRECT, INDIRECT, OR CONSEQUENTIAL DAMAGES OR ANY DAMAGES
 * WHATSOEVER RESULTING FROM LOSS OF USE, DATA OR PROFITS, WHETHER IN AN
 * ACTION OF CONTRACT, NEGLIGENCE OR OTHER TORTIOUS ACTION, ARISING OUT OF
 * OR IN CONNECTION WITH THE USE OR PERFORMANCE OF THIS SOFTWARE.
 */

#include "common.h"

static int sigusr1_caught = 0;
static pid_t pid;
<<<<<<< HEAD

int kqfd;
=======
static int __thread kqfd;
>>>>>>> 1c2b95e0

static void
sig_handler(int signum)
{
    sigusr1_caught = 1;
}

static void
test_kevent_proc_add(void)
{
    struct kevent kev;

<<<<<<< HEAD
    test_no_kevents();
    kevent_add(kqfd, &kev, pid, EVFILT_PROC, EV_ADD, 0, 0, NULL);
    test_no_kevents();
=======
    test_no_kevents(kqfd);
    kevent_add(kqfd, &kev, pid, EVFILT_PROC, EV_ADD, 0, 0, NULL);
    test_no_kevents(kqfd);
>>>>>>> 1c2b95e0
}

static void
test_kevent_proc_delete(void)
{
    struct kevent kev;

    test_no_kevents(kqfd);
    kevent_add(kqfd, &kev, pid, EVFILT_PROC, EV_DELETE, 0, 0, NULL);
    if (kill(pid, SIGKILL) < 0)
        die("kill");
    sleep(1);
<<<<<<< HEAD
    test_no_kevents();
=======
    test_no_kevents(kqfd);
>>>>>>> 1c2b95e0
}

static void
test_kevent_proc_get(void)
{
    struct kevent kev;

    /* Create a child that waits to be killed and then exits */
    pid = fork();
    if (pid == 0) {
        pause();
        printf(" -- child caught signal, exiting\n");
        exit(2);
    }
    printf(" -- child created (pid %d)\n", (int) pid);

    test_no_kevents(kqfd);
    kevent_add(kqfd, &kev, pid, EVFILT_PROC, EV_ADD, 0, 0, NULL);

    /* Cause the child to exit, then retrieve the event */
    printf(" -- killing process %d\n", (int) pid);
    if (kill(pid, SIGUSR1) < 0)
        die("kill");
    kevent_cmp(&kev, kevent_get(kqfd));
<<<<<<< HEAD
    test_no_kevents();
=======
    test_no_kevents(kqfd);
>>>>>>> 1c2b95e0
}

#ifdef TODO
void
test_kevent_signal_disable(void)
{
    const char *test_id = "kevent(EVFILT_SIGNAL, EV_DISABLE)";
    struct kevent kev;

    test_begin(test_id);

    EV_SET(&kev, SIGUSR1, EVFILT_SIGNAL, EV_DISABLE, 0, 0, NULL);
    if (kevent(kqfd, &kev, 1, NULL, 0, NULL) < 0)
        die("%s", test_id);

    /* Block SIGUSR1, then send it to ourselves */
    sigset_t mask;
    sigemptyset(&mask);
    sigaddset(&mask, SIGUSR1);
    if (sigprocmask(SIG_BLOCK, &mask, NULL) == -1)
        die("sigprocmask");
    if (kill(getpid(), SIGKILL) < 0)
        die("kill");

    test_no_kevents();

    success();
}

void
test_kevent_signal_enable(void)
{
    const char *test_id = "kevent(EVFILT_SIGNAL, EV_ENABLE)";
    struct kevent kev;

    test_begin(test_id);

    EV_SET(&kev, SIGUSR1, EVFILT_SIGNAL, EV_ENABLE, 0, 0, NULL);
    if (kevent(kqfd, &kev, 1, NULL, 0, NULL) < 0)
        die("%s", test_id);

    /* Block SIGUSR1, then send it to ourselves */
    sigset_t mask;
    sigemptyset(&mask);
    sigaddset(&mask, SIGUSR1);
    if (sigprocmask(SIG_BLOCK, &mask, NULL) == -1)
        die("sigprocmask");
    if (kill(getpid(), SIGUSR1) < 0)
        die("kill");

    kev.flags = EV_ADD | EV_CLEAR;
#if LIBKQUEUE
    kev.data = 1; /* WORKAROUND */
#else
    kev.data = 2; // one extra time from test_kevent_signal_disable()
#endif
    kevent_cmp(&kev, kevent_get(kqfd));

    /* Delete the watch */
    kev.flags = EV_DELETE;
    if (kevent(kqfd, &kev, 1, NULL, 0, NULL) < 0)
        die("%s", test_id);

    success();
}

void
test_kevent_signal_del(void)
{
    const char *test_id = "kevent(EVFILT_SIGNAL, EV_DELETE)";
    struct kevent kev;

    test_begin(test_id);

    /* Delete the kevent */
    EV_SET(&kev, SIGUSR1, EVFILT_SIGNAL, EV_DELETE, 0, 0, NULL);
    if (kevent(kqfd, &kev, 1, NULL, 0, NULL) < 0)
        die("%s", test_id);

    /* Block SIGUSR1, then send it to ourselves */
    sigset_t mask;
    sigemptyset(&mask);
    sigaddset(&mask, SIGUSR1);
    if (sigprocmask(SIG_BLOCK, &mask, NULL) == -1)
        die("sigprocmask");
    if (kill(getpid(), SIGUSR1) < 0)
        die("kill");

    test_no_kevents();
    success();
}

void
test_kevent_signal_oneshot(void)
{
    const char *test_id = "kevent(EVFILT_SIGNAL, EV_ONESHOT)";
    struct kevent kev;

    test_begin(test_id);

    EV_SET(&kev, SIGUSR1, EVFILT_SIGNAL, EV_ADD | EV_ONESHOT, 0, 0, NULL);
    if (kevent(kqfd, &kev, 1, NULL, 0, NULL) < 0)
        die("%s", test_id);

    /* Block SIGUSR1, then send it to ourselves */
    sigset_t mask;
    sigemptyset(&mask);
    sigaddset(&mask, SIGUSR1);
    if (sigprocmask(SIG_BLOCK, &mask, NULL) == -1)
        die("sigprocmask");
    if (kill(getpid(), SIGUSR1) < 0)
        die("kill");

    kev.flags |= EV_CLEAR;
    kev.data = 1;
    kevent_cmp(&kev, kevent_get(kqfd));

    /* Send another one and make sure we get no events */
    if (kill(getpid(), SIGUSR1) < 0)
        die("kill");
    test_no_kevents();

    success();
}
#endif

void
test_evfilt_proc(int _kqfd)
{
    kqfd = _kqfd;

    signal(SIGUSR1, sig_handler);

    /* Create a child that waits to be killed and then exits */
    pid = fork();
    if (pid == 0) {
        pause();
        exit(2);
    }
    printf(" -- child created (pid %d)\n", (int) pid);

    test(kevent_proc_add);
    test(kevent_proc_delete);
    test(kevent_proc_get);

    signal(SIGUSR1, SIG_DFL);

#if TODO
    test_kevent_signal_add();
    test_kevent_signal_del();
    test_kevent_signal_get();
    test_kevent_signal_disable();
    test_kevent_signal_enable();
    test_kevent_signal_oneshot();
#endif
}<|MERGE_RESOLUTION|>--- conflicted
+++ resolved
@@ -18,12 +18,7 @@
 
 static int sigusr1_caught = 0;
 static pid_t pid;
-<<<<<<< HEAD
-
-int kqfd;
-=======
 static int __thread kqfd;
->>>>>>> 1c2b95e0
 
 static void
 sig_handler(int signum)
@@ -36,15 +31,9 @@
 {
     struct kevent kev;
 
-<<<<<<< HEAD
-    test_no_kevents();
+    test_no_kevents(kqfd);
     kevent_add(kqfd, &kev, pid, EVFILT_PROC, EV_ADD, 0, 0, NULL);
-    test_no_kevents();
-=======
-    test_no_kevents(kqfd);
-    kevent_add(kqfd, &kev, pid, EVFILT_PROC, EV_ADD, 0, 0, NULL);
-    test_no_kevents(kqfd);
->>>>>>> 1c2b95e0
+    test_no_kevents(kqfd);
 }
 
 static void
@@ -57,11 +46,7 @@
     if (kill(pid, SIGKILL) < 0)
         die("kill");
     sleep(1);
-<<<<<<< HEAD
-    test_no_kevents();
-=======
-    test_no_kevents(kqfd);
->>>>>>> 1c2b95e0
+    test_no_kevents(kqfd);
 }
 
 static void
@@ -86,11 +71,7 @@
     if (kill(pid, SIGUSR1) < 0)
         die("kill");
     kevent_cmp(&kev, kevent_get(kqfd));
-<<<<<<< HEAD
-    test_no_kevents();
-=======
-    test_no_kevents(kqfd);
->>>>>>> 1c2b95e0
+    test_no_kevents(kqfd);
 }
 
 #ifdef TODO
