/*
 * Copyright (c) 2009 Mark Heily <mark@heily.com>
 *
 * Permission to use, copy, modify, and distribute this software for any
 * purpose with or without fee is hereby granted, provided that the above
 * copyright notice and this permission notice appear in all copies.
 *
 * THE SOFTWARE IS PROVIDED "AS IS" AND THE AUTHOR DISCLAIMS ALL WARRANTIES
 * WITH REGARD TO THIS SOFTWARE INCLUDING ALL IMPLIED WARRANTIES OF
 * MERCHANTABILITY AND FITNESS. IN NO EVENT SHALL THE AUTHOR BE LIABLE FOR
 * ANY SPECIAL, DIRECT, INDIRECT, OR CONSEQUENTIAL DAMAGES OR ANY DAMAGES
 * WHATSOEVER RESULTING FROM LOSS OF USE, DATA OR PROFITS, WHETHER IN AN
 * ACTION OF CONTRACT, NEGLIGENCE OR OTHER TORTIOUS ACTION, ARISING OUT OF
 * OR IN CONNECTION WITH THE USE OR PERFORMANCE OF THIS SOFTWARE.
 */

#ifndef _COMMON_H
#define _COMMON_H


#if HAVE_ERR_H
# include <err.h>
#else
# define err(rc,msg,...) do { perror(msg); exit(rc); } while (0)
# define errx(rc,msg,...) do { puts(msg); exit(rc); } while (0)
#endif

#define die(str)   do { \
    fprintf(stderr, "%s(): %s: %s\n", __func__,str, strerror(errno));\
    abort();\
} while (0)

#include <assert.h>
#include <errno.h>
#include <fcntl.h>
#include <signal.h>
#include <stdlib.h>
#include <stdio.h>
#include <string.h>
#include <stdint.h>
#include <sys/socket.h>
#include <sys/types.h>
#include <unistd.h>

#include <sys/event.h>

#include "config.h"

<<<<<<< HEAD
=======
void test_evfilt_read(int);
void test_evfilt_signal(int);
void test_evfilt_vnode(int);
void test_evfilt_timer(int);
void test_evfilt_proc(int);
#if HAVE_EVFILT_USER
void test_evfilt_user(int);
#endif

>>>>>>> 1c2b95e0
#define test(f,...) do {                                             \
    test_begin("test_"#f"()\t"__VA_ARGS__);                                                  \
    test_##f();\
    test_end();                                                     \
} while (/*CONSTCOND*/0)
<<<<<<< HEAD


extern char *cur_test_id;
int vnode_fd;
=======
>>>>>>> 1c2b95e0

extern const char * kevent_to_str(struct kevent *);
struct kevent * kevent_get(int);


void kevent_update(int kqfd, struct kevent *kev);

void kevent_cmp(struct kevent *, struct kevent *);

void
kevent_add(int kqfd, struct kevent *kev, 
        uintptr_t ident,
        short     filter,
        u_short   flags,
        u_int     fflags,
        intptr_t  data,
        void      *udata);

/* DEPRECATED: */
#define KEV_CMP(kev,_ident,_filter,_flags) do {                 \
    if (kev.ident != (_ident) ||                                \
            kev.filter != (_filter) ||                          \
            kev.flags != (_flags)) \
        err(1, "kevent mismatch: got [%d,%d,%d] but expecting [%d,%d,%d]", \
                (int)_ident, (int)_filter, (int)_flags,\
                (int)kev.ident, kev.filter, kev.flags);\
} while (0);

/* Checks if any events are pending, which is an error. */
<<<<<<< HEAD
extern void test_no_kevents(void);
extern void test_begin(const char *);
extern void test_end(void);
=======
void test_no_kevents(int);

/* From test.c */
void    test_begin(const char *);
void    test_end(void);
void    test_atexit(void);
void    testing_begin(void);
void    testing_end(void);
int     testing_make_uid(void);
>>>>>>> 1c2b95e0

#endif  /* _COMMON_H */<|MERGE_RESOLUTION|>--- conflicted
+++ resolved
@@ -46,8 +46,6 @@
 
 #include "config.h"
 
-<<<<<<< HEAD
-=======
 void test_evfilt_read(int);
 void test_evfilt_signal(int);
 void test_evfilt_vnode(int);
@@ -57,19 +55,11 @@
 void test_evfilt_user(int);
 #endif
 
->>>>>>> 1c2b95e0
 #define test(f,...) do {                                             \
     test_begin("test_"#f"()\t"__VA_ARGS__);                                                  \
     test_##f();\
     test_end();                                                     \
 } while (/*CONSTCOND*/0)
-<<<<<<< HEAD
-
-
-extern char *cur_test_id;
-int vnode_fd;
-=======
->>>>>>> 1c2b95e0
 
 extern const char * kevent_to_str(struct kevent *);
 struct kevent * kevent_get(int);
@@ -99,11 +89,6 @@
 } while (0);
 
 /* Checks if any events are pending, which is an error. */
-<<<<<<< HEAD
-extern void test_no_kevents(void);
-extern void test_begin(const char *);
-extern void test_end(void);
-=======
 void test_no_kevents(int);
 
 /* From test.c */
@@ -113,6 +98,5 @@
 void    testing_begin(void);
 void    testing_end(void);
 int     testing_make_uid(void);
->>>>>>> 1c2b95e0
 
 #endif  /* _COMMON_H */