/*
 * Copyright (c) 2009 Mark Heily <mark@heily.com>
 *
 * Permission to use, copy, modify, and distribute this software for any
 * purpose with or without fee is hereby granted, provided that the above
 * copyright notice and this permission notice appear in all copies.
 *
 * THE SOFTWARE IS PROVIDED "AS IS" AND THE AUTHOR DISCLAIMS ALL WARRANTIES
 * WITH REGARD TO THIS SOFTWARE INCLUDING ALL IMPLIED WARRANTIES OF
 * MERCHANTABILITY AND FITNESS. IN NO EVENT SHALL THE AUTHOR BE LIABLE FOR
 * ANY SPECIAL, DIRECT, INDIRECT, OR CONSEQUENTIAL DAMAGES OR ANY DAMAGES
 * WHATSOEVER RESULTING FROM LOSS OF USE, DATA OR PROFITS, WHETHER IN AN
 * ACTION OF CONTRACT, NEGLIGENCE OR OTHER TORTIOUS ACTION, ARISING OUT OF
 * OR IN CONNECTION WITH THE USE OR PERFORMANCE OF THIS SOFTWARE.
 */

#include "common.h"

static int __thread kqfd;

static void
test_kevent_user_add_and_delete(void)
{
    struct kevent kev;

    kevent_add(kqfd, &kev, 1, EVFILT_USER, EV_ADD, 0, 0, NULL);
    test_no_kevents(kqfd);

    kevent_add(kqfd, &kev, 1, EVFILT_USER, EV_DELETE, 0, 0, NULL);
<<<<<<< HEAD
    test_no_kevents();
=======
    test_no_kevents(kqfd);
>>>>>>> 1c2b95e0
}

static void
test_kevent_user_get(void)
{
    struct kevent kev;

<<<<<<< HEAD
    test_no_kevents();
=======
    test_no_kevents(kqfd);
>>>>>>> 1c2b95e0

    /* Add the event, and then trigger it */
    kevent_add(kqfd, &kev, 1, EVFILT_USER, EV_ADD | EV_CLEAR, 0, 0, NULL);    
    kevent_add(kqfd, &kev, 1, EVFILT_USER, 0, NOTE_TRIGGER, 0, NULL);    

    kev.fflags &= ~NOTE_FFCTRLMASK;
    kev.fflags &= ~NOTE_TRIGGER;
    kev.flags = EV_CLEAR;
    kevent_cmp(&kev, kevent_get(kqfd));

<<<<<<< HEAD
    test_no_kevents();
=======
    test_no_kevents(kqfd);
>>>>>>> 1c2b95e0
}

static void
test_kevent_user_disable_and_enable(void)
{
    struct kevent kev;

<<<<<<< HEAD
    test_no_kevents();
=======
    test_no_kevents(kqfd);
>>>>>>> 1c2b95e0

    kevent_add(kqfd, &kev, 1, EVFILT_USER, EV_ADD, 0, 0, NULL); 
    kevent_add(kqfd, &kev, 1, EVFILT_USER, EV_DISABLE, 0, 0, NULL); 

    /* Trigger the event, but since it is disabled, nothing will happen. */
    kevent_add(kqfd, &kev, 1, EVFILT_USER, 0, NOTE_TRIGGER, 0, NULL); 
    test_no_kevents(kqfd);

    kevent_add(kqfd, &kev, 1, EVFILT_USER, EV_ENABLE, 0, 0, NULL); 
    kevent_add(kqfd, &kev, 1, EVFILT_USER, 0, NOTE_TRIGGER, 0, NULL); 

    kev.flags = EV_CLEAR;
    kev.fflags &= ~NOTE_FFCTRLMASK;
    kev.fflags &= ~NOTE_TRIGGER;
    kevent_cmp(&kev, kevent_get(kqfd));
}

static void
test_kevent_user_oneshot(void)
{
    struct kevent kev;

<<<<<<< HEAD

    test_no_kevents();
=======
    test_no_kevents(kqfd);
>>>>>>> 1c2b95e0

    kevent_add(kqfd, &kev, 2, EVFILT_USER, EV_ADD | EV_ONESHOT, 0, 0, NULL);

    puts("  -- event 1");
    kevent_add(kqfd, &kev, 2, EVFILT_USER, 0, NOTE_TRIGGER, 0, NULL);    

    kev.flags = EV_ONESHOT;
    kev.fflags &= ~NOTE_FFCTRLMASK;
    kev.fflags &= ~NOTE_TRIGGER;
    kevent_cmp(&kev, kevent_get(kqfd));

<<<<<<< HEAD
    test_no_kevents();
=======
    test_no_kevents(kqfd);
>>>>>>> 1c2b95e0
}

void
test_evfilt_user(int _kqfd)
{
    kqfd = _kqfd;

    test(kevent_user_add_and_delete);
    test(kevent_user_get);
    test(kevent_user_disable_and_enable);
    test(kevent_user_oneshot);
    /* TODO: try different fflags operations */
}<|MERGE_RESOLUTION|>--- conflicted
+++ resolved
@@ -27,11 +27,7 @@
     test_no_kevents(kqfd);
 
     kevent_add(kqfd, &kev, 1, EVFILT_USER, EV_DELETE, 0, 0, NULL);
-<<<<<<< HEAD
-    test_no_kevents();
-=======
     test_no_kevents(kqfd);
->>>>>>> 1c2b95e0
 }
 
 static void
@@ -39,11 +35,7 @@
 {
     struct kevent kev;
 
-<<<<<<< HEAD
-    test_no_kevents();
-=======
     test_no_kevents(kqfd);
->>>>>>> 1c2b95e0
 
     /* Add the event, and then trigger it */
     kevent_add(kqfd, &kev, 1, EVFILT_USER, EV_ADD | EV_CLEAR, 0, 0, NULL);    
@@ -54,11 +46,7 @@
     kev.flags = EV_CLEAR;
     kevent_cmp(&kev, kevent_get(kqfd));
 
-<<<<<<< HEAD
-    test_no_kevents();
-=======
     test_no_kevents(kqfd);
->>>>>>> 1c2b95e0
 }
 
 static void
@@ -66,11 +54,7 @@
 {
     struct kevent kev;
 
-<<<<<<< HEAD
-    test_no_kevents();
-=======
     test_no_kevents(kqfd);
->>>>>>> 1c2b95e0
 
     kevent_add(kqfd, &kev, 1, EVFILT_USER, EV_ADD, 0, 0, NULL); 
     kevent_add(kqfd, &kev, 1, EVFILT_USER, EV_DISABLE, 0, 0, NULL); 
@@ -93,12 +77,7 @@
 {
     struct kevent kev;
 
-<<<<<<< HEAD
-
-    test_no_kevents();
-=======
     test_no_kevents(kqfd);
->>>>>>> 1c2b95e0
 
     kevent_add(kqfd, &kev, 2, EVFILT_USER, EV_ADD | EV_ONESHOT, 0, 0, NULL);
 
@@ -110,11 +89,7 @@
     kev.fflags &= ~NOTE_TRIGGER;
     kevent_cmp(&kev, kevent_get(kqfd));
 
-<<<<<<< HEAD
-    test_no_kevents();
-=======
     test_no_kevents(kqfd);
->>>>>>> 1c2b95e0
 }
 
 void
