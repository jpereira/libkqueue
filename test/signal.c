/*
 * Copyright (c) 2009 Mark Heily <mark@heily.com>
 *
 * Permission to use, copy, modify, and distribute this software for any
 * purpose with or without fee is hereby granted, provided that the above
 * copyright notice and this permission notice appear in all copies.
 *
 * THE SOFTWARE IS PROVIDED "AS IS" AND THE AUTHOR DISCLAIMS ALL WARRANTIES
 * WITH REGARD TO THIS SOFTWARE INCLUDING ALL IMPLIED WARRANTIES OF
 * MERCHANTABILITY AND FITNESS. IN NO EVENT SHALL THE AUTHOR BE LIABLE FOR
 * ANY SPECIAL, DIRECT, INDIRECT, OR CONSEQUENTIAL DAMAGES OR ANY DAMAGES
 * WHATSOEVER RESULTING FROM LOSS OF USE, DATA OR PROFITS, WHETHER IN AN
 * ACTION OF CONTRACT, NEGLIGENCE OR OTHER TORTIOUS ACTION, ARISING OUT OF
 * OR IN CONNECTION WITH THE USE OR PERFORMANCE OF THIS SOFTWARE.
 */

#include "common.h"

static int __thread kqfd;

void
test_kevent_signal_add(void)
{
    struct kevent kev;

<<<<<<< HEAD
    EV_SET(&kev, SIGUSR1, EVFILT_SIGNAL, EV_ADD, 0, 0, NULL);
    if (kevent(kqfd, &kev, 1, NULL, 0, NULL) < 0)
        err(1, "%s", test_id);
=======
    kevent_add(kqfd, &kev, SIGUSR1, EVFILT_SIGNAL, EV_ADD, 0, 0, NULL);
>>>>>>> 1c2b95e0
}

void
test_kevent_signal_get(void)
{
    struct kevent kev;

<<<<<<< HEAD
    EV_SET(&kev, SIGUSR1, EVFILT_SIGNAL, EV_ADD, 0, 0, NULL);    
    if (kevent(kqfd, &kev, 1, NULL, 0, NULL) < 0)
        err(1, "%s", test_id);
=======
    kevent_add(kqfd, &kev, SIGUSR1, EVFILT_SIGNAL, EV_ADD, 0, 0, NULL);    
>>>>>>> 1c2b95e0

    /* Block SIGUSR1, then send it to ourselves */
    sigset_t mask;
    sigemptyset(&mask);
    sigaddset(&mask, SIGUSR1);
    if (sigprocmask(SIG_BLOCK, &mask, NULL) == -1)
        die("sigprocmask");
    if (kill(getpid(), SIGUSR1) < 0)
        die("kill");

    kev.flags |= EV_CLEAR;
    kev.data = 1;
    kevent_cmp(&kev, kevent_get(kqfd));
}

void
test_kevent_signal_disable(void)
{
    struct kevent kev;

<<<<<<< HEAD
    EV_SET(&kev, SIGUSR1, EVFILT_SIGNAL, EV_DISABLE, 0, 0, NULL);
    if (kevent(kqfd, &kev, 1, NULL, 0, NULL) < 0)
        err(1, "%s", test_id);
=======
    kevent_add(kqfd, &kev, SIGUSR1, EVFILT_SIGNAL, EV_DISABLE, 0, 0, NULL);
>>>>>>> 1c2b95e0

    /* Block SIGUSR1, then send it to ourselves */
    sigset_t mask;
    sigemptyset(&mask);
    sigaddset(&mask, SIGUSR1);
    if (sigprocmask(SIG_BLOCK, &mask, NULL) == -1)
        die("sigprocmask");
    if (kill(getpid(), SIGUSR1) < 0)
<<<<<<< HEAD
        err(1, "kill");

    test_no_kevents();
=======
        die("kill");

    test_no_kevents(kqfd);
>>>>>>> 1c2b95e0
}

void
test_kevent_signal_enable(void)
{
    struct kevent kev;

<<<<<<< HEAD
    EV_SET(&kev, SIGUSR1, EVFILT_SIGNAL, EV_ENABLE, 0, 0, NULL);
    if (kevent(kqfd, &kev, 1, NULL, 0, NULL) < 0)
        err(1, "%s", test_id);
=======
    kevent_add(kqfd, &kev, SIGUSR1, EVFILT_SIGNAL, EV_ENABLE, 0, 0, NULL);
>>>>>>> 1c2b95e0

    /* Block SIGUSR1, then send it to ourselves */
    sigset_t mask;
    sigemptyset(&mask);
    sigaddset(&mask, SIGUSR1);
    if (sigprocmask(SIG_BLOCK, &mask, NULL) == -1)
        die("sigprocmask");
    if (kill(getpid(), SIGUSR1) < 0)
        die("kill");

    kev.flags = EV_ADD | EV_CLEAR;
#if LIBKQUEUE
    kev.data = 1; /* WORKAROUND */
#else
    kev.data = 2; // one extra time from test_kevent_signal_disable()
#endif
    kevent_cmp(&kev, kevent_get(kqfd));

    /* Delete the watch */
    kev.flags = EV_DELETE;
    if (kevent(kqfd, &kev, 1, NULL, 0, NULL) < 0)
<<<<<<< HEAD
        err(1, "%s", test_id);
=======
        die("kevent");
>>>>>>> 1c2b95e0
}

void
test_kevent_signal_del(void)
{
    struct kevent kev;

    /* Delete the kevent */
    kevent_add(kqfd, &kev, SIGUSR1, EVFILT_SIGNAL, EV_DELETE, 0, 0, NULL);

    /* Block SIGUSR1, then send it to ourselves */
    sigset_t mask;
    sigemptyset(&mask);
    sigaddset(&mask, SIGUSR1);
    if (sigprocmask(SIG_BLOCK, &mask, NULL) == -1)
        die("sigprocmask");
    if (kill(getpid(), SIGUSR1) < 0)
        die("kill");

<<<<<<< HEAD
    test_no_kevents();
=======
    test_no_kevents(kqfd);
>>>>>>> 1c2b95e0
}

void
test_kevent_signal_oneshot(void)
{
    struct kevent kev;

<<<<<<< HEAD
    EV_SET(&kev, SIGUSR1, EVFILT_SIGNAL, EV_ADD | EV_ONESHOT, 0, 0, NULL);
    if (kevent(kqfd, &kev, 1, NULL, 0, NULL) < 0)
        err(1, "%s", test_id);
=======
    kevent_add(kqfd, &kev, SIGUSR1, EVFILT_SIGNAL, EV_ADD | EV_ONESHOT, 0, 0, NULL);
>>>>>>> 1c2b95e0

    /* Block SIGUSR1, then send it to ourselves */
    sigset_t mask;
    sigemptyset(&mask);
    sigaddset(&mask, SIGUSR1);
    if (sigprocmask(SIG_BLOCK, &mask, NULL) == -1)
        die("sigprocmask");
    if (kill(getpid(), SIGUSR1) < 0)
        die("kill");

    kev.flags |= EV_CLEAR;
    kev.data = 1;
    kevent_cmp(&kev, kevent_get(kqfd));

    /* Send another one and make sure we get no events */
    if (kill(getpid(), SIGUSR1) < 0)
<<<<<<< HEAD
        err(1, "kill");
    test_no_kevents();
=======
        die("kill");
    test_no_kevents(kqfd);
>>>>>>> 1c2b95e0
}

void
test_evfilt_signal(int _kqfd)
{
<<<<<<< HEAD
	kqfd = kqueue();
=======
	kqfd = _kqfd;
>>>>>>> 1c2b95e0
    test(kevent_signal_add);
    test(kevent_signal_del);
    test(kevent_signal_get);
    test(kevent_signal_disable);
    test(kevent_signal_enable);
    test(kevent_signal_oneshot);
<<<<<<< HEAD
    close(kqfd);
=======
>>>>>>> 1c2b95e0
}<|MERGE_RESOLUTION|>--- conflicted
+++ resolved
@@ -23,13 +23,7 @@
 {
     struct kevent kev;
 
-<<<<<<< HEAD
-    EV_SET(&kev, SIGUSR1, EVFILT_SIGNAL, EV_ADD, 0, 0, NULL);
-    if (kevent(kqfd, &kev, 1, NULL, 0, NULL) < 0)
-        err(1, "%s", test_id);
-=======
     kevent_add(kqfd, &kev, SIGUSR1, EVFILT_SIGNAL, EV_ADD, 0, 0, NULL);
->>>>>>> 1c2b95e0
 }
 
 void
@@ -37,13 +31,7 @@
 {
     struct kevent kev;
 
-<<<<<<< HEAD
-    EV_SET(&kev, SIGUSR1, EVFILT_SIGNAL, EV_ADD, 0, 0, NULL);    
-    if (kevent(kqfd, &kev, 1, NULL, 0, NULL) < 0)
-        err(1, "%s", test_id);
-=======
     kevent_add(kqfd, &kev, SIGUSR1, EVFILT_SIGNAL, EV_ADD, 0, 0, NULL);    
->>>>>>> 1c2b95e0
 
     /* Block SIGUSR1, then send it to ourselves */
     sigset_t mask;
@@ -64,13 +52,7 @@
 {
     struct kevent kev;
 
-<<<<<<< HEAD
-    EV_SET(&kev, SIGUSR1, EVFILT_SIGNAL, EV_DISABLE, 0, 0, NULL);
-    if (kevent(kqfd, &kev, 1, NULL, 0, NULL) < 0)
-        err(1, "%s", test_id);
-=======
     kevent_add(kqfd, &kev, SIGUSR1, EVFILT_SIGNAL, EV_DISABLE, 0, 0, NULL);
->>>>>>> 1c2b95e0
 
     /* Block SIGUSR1, then send it to ourselves */
     sigset_t mask;
@@ -79,15 +61,9 @@
     if (sigprocmask(SIG_BLOCK, &mask, NULL) == -1)
         die("sigprocmask");
     if (kill(getpid(), SIGUSR1) < 0)
-<<<<<<< HEAD
-        err(1, "kill");
-
-    test_no_kevents();
-=======
         die("kill");
 
     test_no_kevents(kqfd);
->>>>>>> 1c2b95e0
 }
 
 void
@@ -95,13 +71,7 @@
 {
     struct kevent kev;
 
-<<<<<<< HEAD
-    EV_SET(&kev, SIGUSR1, EVFILT_SIGNAL, EV_ENABLE, 0, 0, NULL);
-    if (kevent(kqfd, &kev, 1, NULL, 0, NULL) < 0)
-        err(1, "%s", test_id);
-=======
     kevent_add(kqfd, &kev, SIGUSR1, EVFILT_SIGNAL, EV_ENABLE, 0, 0, NULL);
->>>>>>> 1c2b95e0
 
     /* Block SIGUSR1, then send it to ourselves */
     sigset_t mask;
@@ -123,11 +93,7 @@
     /* Delete the watch */
     kev.flags = EV_DELETE;
     if (kevent(kqfd, &kev, 1, NULL, 0, NULL) < 0)
-<<<<<<< HEAD
-        err(1, "%s", test_id);
-=======
         die("kevent");
->>>>>>> 1c2b95e0
 }
 
 void
@@ -147,11 +113,7 @@
     if (kill(getpid(), SIGUSR1) < 0)
         die("kill");
 
-<<<<<<< HEAD
-    test_no_kevents();
-=======
     test_no_kevents(kqfd);
->>>>>>> 1c2b95e0
 }
 
 void
@@ -159,13 +121,7 @@
 {
     struct kevent kev;
 
-<<<<<<< HEAD
-    EV_SET(&kev, SIGUSR1, EVFILT_SIGNAL, EV_ADD | EV_ONESHOT, 0, 0, NULL);
-    if (kevent(kqfd, &kev, 1, NULL, 0, NULL) < 0)
-        err(1, "%s", test_id);
-=======
     kevent_add(kqfd, &kev, SIGUSR1, EVFILT_SIGNAL, EV_ADD | EV_ONESHOT, 0, 0, NULL);
->>>>>>> 1c2b95e0
 
     /* Block SIGUSR1, then send it to ourselves */
     sigset_t mask;
@@ -182,31 +138,18 @@
 
     /* Send another one and make sure we get no events */
     if (kill(getpid(), SIGUSR1) < 0)
-<<<<<<< HEAD
-        err(1, "kill");
-    test_no_kevents();
-=======
         die("kill");
     test_no_kevents(kqfd);
->>>>>>> 1c2b95e0
 }
 
 void
 test_evfilt_signal(int _kqfd)
 {
-<<<<<<< HEAD
-	kqfd = kqueue();
-=======
 	kqfd = _kqfd;
->>>>>>> 1c2b95e0
     test(kevent_signal_add);
     test(kevent_signal_del);
     test(kevent_signal_get);
     test(kevent_signal_disable);
     test(kevent_signal_enable);
     test(kevent_signal_oneshot);
-<<<<<<< HEAD
-    close(kqfd);
-=======
->>>>>>> 1c2b95e0
 }